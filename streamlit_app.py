--- conflicted
+++ resolved
@@ -70,14 +70,12 @@
     chat_history: list, config: dict, app, prev_generation
 ):
 
-<<<<<<< HEAD
-=======
+
 
 async def answer_generation(
     chat_history: list, config: dict, app, prev_generation
 ):
 
->>>>>>> d27903c8
     """Streams GAMERS' node responses"""
     inputs = {
         "messages": chat_history,
@@ -121,12 +119,8 @@
     if "messages" not in st.session_state:
         st.session_state.messages = []
     if "model" not in st.session_state:
-<<<<<<< HEAD
         st.session_state.model = load_app()
-=======
-        checkpointer = load_checkpointer()
-        st.session_state.model = workflow.compile(checkpointer=checkpointer)
->>>>>>> d27903c8
+
     if "generation" not in st.session_state:
         st.session_state.generation = None
 
@@ -182,20 +176,7 @@
             )
 
             developer_mode = st.toggle("Developer mode")
-<<<<<<< HEAD
-=======
-
-        (
-            "[Model architecture repository]"
-            "(https://github.com/AllenNeuralDynamics/metadata-chatbot)"
-        )
-        (
-            "[Streamlit app repository]"
-            "(https://github.com/sreyakumar/aind-GAMER-app)"
-        )
-
-    st.info("Type a query to start or pick one of these suggestions:")
->>>>>>> d27903c8
+
 
         (
             "[Model architecture repository]"
