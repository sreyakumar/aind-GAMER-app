--- conflicted
+++ resolved
@@ -34,11 +34,9 @@
     }
 
     try:
-<<<<<<< HEAD
+
         async for result in stream_response(inputs, config, app, prev_generation):
-=======
-        async for result in stream_response(inputs, config, app):
->>>>>>> 4df5cbd1
+
             yield result
 
     except Exception as e:
@@ -65,22 +63,18 @@
     if "model" not in st.session_state:
         checkpointer = load_checkpointer()
         st.session_state.model = workflow.compile(checkpointer=checkpointer)
-<<<<<<< HEAD
+
     if "generation" not in st.session_state:
         st.session_state.generation = None
-=======
->>>>>>> 4df5cbd1
 
 async def typewriter_stream(result, container):
     full_response = ""
     text_content = result["content"]
 
     if result['type'] == "tool_output":
-<<<<<<< HEAD
+
         text_content = json.loads(text_content)
-=======
-        text_content = json.loads(text_content )
->>>>>>> 4df5cbd1
+
     stream = text_content
 
     if not isinstance(text_content, str):
@@ -169,10 +163,9 @@
             # prev = None
             generation = None
             message_stream = []
-<<<<<<< HEAD
+
             prev_generation = st.session_state.generation
-=======
->>>>>>> 4df5cbd1
+
 
             chat_history = st.session_state.messages
             with collect_runs() as cb:
@@ -180,15 +173,11 @@
                     "Generating answer...", expanded=True
                 ) as status:
                     async for result in answer_generation(
-<<<<<<< HEAD
+
                         chat_history, config, st.session_state.model, prev_generation
                     ):
                         if result["type"] == "final_response":
-=======
-                        chat_history, config, st.session_state.model
-                    ):
-                        if result["type"] == "final_answer":
->>>>>>> 4df5cbd1
+
                             generation = result
                         else:
                             temp_container = st.empty()
@@ -199,14 +188,9 @@
                     status.update(label="Answer generation successful.")
                     st.session_state.run_id = cb.traced_runs[-1].id
 
-<<<<<<< HEAD
                     st.session_state.messages.append(AIMessage(generation['content']))
                     st.session_state.generation = generation['content']
-=======
-                    if generation is None:
-                        generation = message_stream[-1]
-                    st.session_state.messages.append(AIMessage(generation['content']))
->>>>>>> 4df5cbd1
+
             final_response = st.empty()
             await typewriter_stream(generation, final_response)
             # final_response.write(generation)
